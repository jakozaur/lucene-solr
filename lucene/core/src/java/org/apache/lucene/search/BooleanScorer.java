--- conflicted
+++ resolved
@@ -18,24 +18,13 @@
  */
 
 import org.apache.lucene.index.AtomicReaderContext;
-import org.apache.lucene.search.BooleanClause.Occur;
 import org.apache.lucene.search.BooleanQuery.BooleanWeight;
-import org.apache.lucene.search.positions.BooleanIntervalIterator;
-import org.apache.lucene.search.positions.ConjunctionIntervalIterator;
-import org.apache.lucene.search.positions.DisjunctionIntervalIterator;
 import org.apache.lucene.search.positions.IntervalIterator;
 
 import java.io.IOException;
-import java.util.ArrayList;
 import java.util.Collection;
 import java.util.List;
 
-<<<<<<< HEAD
-=======
-import org.apache.lucene.index.AtomicReaderContext;
-import org.apache.lucene.search.BooleanQuery.BooleanWeight;
-
->>>>>>> d3a8de1e
 /* Description from Doug Cutting (excerpted from
  * LUCENE-1483):
  *
@@ -144,16 +133,12 @@
     public int nextDoc() { return NO_MORE_DOCS; }
     
     @Override
-<<<<<<< HEAD
-    public float score() { return score; }
+    public float score() { return (float)score; }
 
     @Override
     public IntervalIterator positions(boolean collectPositions) throws IOException {
       throw new UnsupportedOperationException("Positions are not supported on out of order collections");
     }
-=======
-    public float score() { return (float)score; }
->>>>>>> d3a8de1e
     
   }
 
