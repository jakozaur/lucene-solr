--- conflicted
+++ resolved
@@ -267,11 +267,7 @@
       // details.
       throw new RuntimeException("mergeFields produced an invalid result: docCount is " + docCount + " but fdx file size is " + fdxFileLength + " file=" + fileName + " file exists?=" + directory.fileExists(fileName) + "; now aborting this merge to prevent index corruption");
 
-<<<<<<< HEAD
-    segmentWriteState = new SegmentWriteState(null, directory, segment, fieldInfos, docCount, termIndexInterval, codecInfo, new AtomicLong(0));
-=======
-    segmentWriteState = new SegmentWriteState(null, directory, segment, fieldInfos, docCount, termIndexInterval, codecInfo, null);
->>>>>>> c9c56947
+    segmentWriteState = new SegmentWriteState(null, directory, segment, fieldInfos, docCount, termIndexInterval, codecInfo, null, new AtomicLong(0));
     
     return docCount;
   }
