--- conflicted
+++ resolved
@@ -608,9 +608,8 @@
 
   synchronized private void initFlushState(boolean onlyDocStore) {
     initSegmentName(onlyDocStore);
-<<<<<<< HEAD
-    final SegmentCodecs info = SegmentCodecs.build(docFieldProcessor.fieldInfos, writer.codecs);
-    flushState = new SegmentWriteState(infoStream, directory, segment, docFieldProcessor.fieldInfos,
+    final SegmentCodecs info = SegmentCodecs.build(fieldInfos, writer.codecs);
+    flushState = new SegmentWriteState(infoStream, directory, segment, fieldInfos,
                                        docStoreSegment, numDocsInRAM, numDocsInStore, writer.getConfig().getTermIndexInterval(), info, bytesUsed);
   }
   
@@ -619,11 +618,6 @@
     return new SegmentWriteState(infoStream, directory, segment, docFieldProcessor.fieldInfos,
         docStoreSegment, numDocsInRAM, numDocsInStore, writer.getConfig().getTermIndexInterval(),
         info, bytesUsed);
-=======
-    final SegmentCodecs info = SegmentCodecs.build(fieldInfos, writer.codecs);
-    flushState = new SegmentWriteState(infoStream, directory, segment, fieldInfos,
-                                       docStoreSegment, numDocsInRAM, numDocsInStore, writer.getConfig().getTermIndexInterval(), info);
->>>>>>> 49508c27
   }
 
   /** Returns the SegmentCodecs used to flush the last segment */
